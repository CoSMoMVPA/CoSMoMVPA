.. #   For CoSMoMVPA's license terms and conditions, see   #
   #   the COPYING file distributed with CoSMoMVPA         #

News
----
<<<<<<< HEAD
- CoSMoMVPA will be presented at `LABMAN 2017`_, which includes a :ref:`hands-on workshop with exercises <labman2017>`. See survey for all days: https://goo.gl/forms/J38XLYMwo5nwr2QC3.
=======
>>>>>>> a1564443

- our CoSMoMVPA manuscript has been published (:cite:`OCH16`): Oosterhof, N. N., Connolly, A. C., and Haxby, J. V. (2016). CoSMoMVPA: multi-modal multivariate pattern analysis of neuroimaging data in Matlab / GNU Octave. Frontiers in Neuroinformatics, :doi:`10.3389/fninf.2016.00027`.

<|MERGE_RESOLUTION|>--- conflicted
+++ resolved
@@ -3,10 +3,5 @@
 
 News
 ----
-<<<<<<< HEAD
-- CoSMoMVPA will be presented at `LABMAN 2017`_, which includes a :ref:`hands-on workshop with exercises <labman2017>`. See survey for all days: https://goo.gl/forms/J38XLYMwo5nwr2QC3.
-=======
->>>>>>> a1564443
-
 - our CoSMoMVPA manuscript has been published (:cite:`OCH16`): Oosterhof, N. N., Connolly, A. C., and Haxby, J. V. (2016). CoSMoMVPA: multi-modal multivariate pattern analysis of neuroimaging data in Matlab / GNU Octave. Frontiers in Neuroinformatics, :doi:`10.3389/fninf.2016.00027`.
 
