--- conflicted
+++ resolved
@@ -20,12 +20,9 @@
     - travis_retry sudo apt-add-repository -y ppa:octave/stable
     - travis_retry sudo apt-get -y -qq update
     # get Octave 3.8
-<<<<<<< HEAD
     - travis_retry sudo apt-get -y install octave
     - travis_retry sudo apt-get -y install liboctave-dev
-=======
     - travis_retry sudo apt-get -y -qq install octave
->>>>>>> 0cd0567f
     # go up one level to retrieve MOxUnit
     - cd ..
     - git clone git://github.com/nno/MOxUnit.git
