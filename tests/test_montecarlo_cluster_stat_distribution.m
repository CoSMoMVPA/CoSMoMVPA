--- conflicted
+++ resolved
@@ -81,19 +81,15 @@
         end
 
         if count_pass>=min_pass_or_fail_count
-<<<<<<< HEAD
             finalize_test_helper(show_progress);
-=======
+
             % test passes
->>>>>>> 6071abe8
             return;
 
         elseif count_fail>=min_pass_or_fail_count
             % enough evidence that p values are non-uniform, fail
-<<<<<<< HEAD
             finalize_test_helper(show_progress);
-=======
->>>>>>> 6071abe8
+
             error(['Found z=%d, indicating that probability values '...
                         'are probably not uniform'],z);
         end
@@ -104,7 +100,7 @@
         progress_helper('#');
 
     end
-<<<<<<< HEAD
+    
     finalize_test_helper(show_progress);
     error('Maximum number of attempts reached');
 
@@ -112,10 +108,6 @@
     if show_progress
         fprintf('\n');
     end
-=======
-    error('Maximum number of %d attempts reached', attempt);
-
->>>>>>> 6071abe8
 
 function ps=helper_mccs_get_pvalues(niter,show_progress)
     % output: correlation between expected uniform distribution of p values
