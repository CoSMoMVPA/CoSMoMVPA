--- conflicted
+++ resolved
@@ -121,14 +121,8 @@
                 if numel(index)>1 && raise
                     error('Duplicate label %s in .a.%s.labels', ...
                                     dim_label, dim_name);
-<<<<<<< HEAD
                 elseif ~cosmo_isfield(ds, ['a.' dim_name '.values'],...
                                                         raise)
-=======
-                elseif ~cosmo_isfield(ds, {['a.' dim_name '.values'],...
-                                            [attr_name '.' dim_label]},...
-                                                                raise)
->>>>>>> 276a4cd6
                     % not all fields present
 
                 else
